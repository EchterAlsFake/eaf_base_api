import requests
import logging
import time
import string

from base_api.modules.quality import Quality
from base_api.modules.progress_bars import Callback
from base_api.modules.download import default, threaded, FFMPEG
from base_api.modules.consts import MAX_RETRIES
from pathlib import Path


def setup_api(do_logging=False):
    if do_logging:
        logging.basicConfig(level=logging.DEBUG, format='%(asctime)s - %(name)s - %(levelname)s - %(message)s')
        logging.getLogger("urllib3").setLevel(logging.WARNING)

    else:
        logging.disable(logging.CRITICAL)


base_qualities = ["250p", "360p", "480p", "720p", "1080p", "1440p", "2160p"]


class Core:
    @classmethod
    def get_content(cls, url, headers=None, cookies=None):
        for i in range(MAX_RETRIES):
            try:
                logging.debug(f"Trying to fetch {url} / Attempt: [{i+1}]")
                response = requests.get(url, headers=headers, cookies=cookies)
                if response.status_code == 200:
                    logging.info(f"Successfully fetched {url} on attempt [{i+1}]")
                    return response.content
                else:
                    logging.warning(f"Failed to fetch {url} with status code {response.status_code} on attempt [{i+1}]")
            except requests.exceptions.RequestException as e:
                logging.error(f"Exception occurred when trying to fetch {url} on attempt [{i+1}]: {e}")
            if i < MAX_RETRIES - 1:  # Implement exponential backoff
                time.sleep(2 ** i)
        logging.error(f"Failed to fetch {url} after {MAX_RETRIES} attempts.")
        logging.error("Returning None")
        return None

    @classmethod
    def fix_quality(cls, quality):
        """This method gives the user the opportunity to pass a string instead of the quality object"""
        if isinstance(quality, Quality):
            return quality

        elif str(quality) == "best":
            return Quality.BEST

        elif str(quality) == "half":
            return Quality.HALF

        elif str(quality) == "worst":
            return Quality.WORST

    def get_available_qualities(self, m3u8_base_url):
        """Returns the available qualities from the M3U8 base url"""
        content = self.get_content(m3u8_base_url).decode("utf-8")
        lines = content.splitlines()

        quality_url_map = {}

        for line in lines:
            for quality in base_qualities:
                if f"hls-{quality}" in line:
                    quality_url_map[quality] = line

        self.quality_url_map = quality_url_map
        self.available_qualities = list(quality_url_map.keys())
        return self.available_qualities

    def get_m3u8_by_quality(self, quality, m3u8_base_url):
        """Returns the m3u8 url for the given quality"""
        quality = self.fix_quality(quality)

        self.get_available_qualities(m3u8_base_url)
        if quality == Quality.BEST:
            selected_quality = max(self.available_qualities, key=lambda q: base_qualities.index(q))
        elif quality == Quality.WORST:
            selected_quality = min(self.available_qualities, key=lambda q: base_qualities.index(q))
        elif quality == Quality.HALF:
            sorted_qualities = sorted(self.available_qualities, key=lambda q: base_qualities.index(q))
            middle_index = len(sorted_qualities) // 2
            selected_quality = sorted_qualities[middle_index]

        return self.quality_url_map.get(selected_quality)

    def download(self, video, quality, downloader, output_path, callback=None):
        """
        :param callback:
        :param downloader:
        :param quality:
        :param output_path:
        :return:
        """
        quality = self.fix_quality(quality)

        if callback is None:
            callback = Callback.text_progress_bar

        if downloader == default or str(downloader) == "default":
            default(video=video, quality=quality, path=output_path, callback=callback)

        elif downloader == threaded or str(downloader) == "threaded":
            threaded_download = threaded(max_workers=20, timeout=10)
            threaded_download(video=video, quality=quality, path=output_path, callback=callback)

        elif downloader == FFMPEG or str(downloader) == "FFMPEG":
            FFMPEG(video=video, quality=quality, path=output_path, callback=callback)

    @classmethod
<<<<<<< HEAD
    def strip_title(cls, title: str) -> str:
        """
        :param title:
        :return: str: strips out non UTF-8 chars of the title
        """
        illegal_chars = '<>:"/\\|?*'
        cleaned_title = ''.join([char for char in title if char in string.printable and char not in illegal_chars])
        return cleaned_title
=======
    def correct_path(cls, path):
        return Path(path)

    @classmethod
    def get_segments(cls, quality, m3u8_base_url):
        quality = Core().fix_quality(quality)
        base_url = m3u8_base_url
        new_segment = Core().get_m3u8_by_quality(quality, m3u8_base_url=base_url)
        # Split the base URL into components
        url_components = base_url.split('/')

        # Replace the last component with the new segment
        url_components[-1] = new_segment

        # Rejoin the components into the new full URL
        new_url = '/'.join(url_components)
        master_src = Core().get_content(url=new_url).decode("utf-8")

        urls = [l for l in master_src.splitlines()
                if l and not l.startswith('#')]

        segments = []

        for url in urls:
            url_components[-1] = url
            new_url = '/'.join(url_components)
            segments.append(new_url)

        return segments
>>>>>>> f15226c2
<|MERGE_RESOLUTION|>--- conflicted
+++ resolved
@@ -1,7 +1,6 @@
 import requests
 import logging
 import time
-import string
 
 from base_api.modules.quality import Quality
 from base_api.modules.progress_bars import Callback
@@ -113,16 +112,6 @@
             FFMPEG(video=video, quality=quality, path=output_path, callback=callback)
 
     @classmethod
-<<<<<<< HEAD
-    def strip_title(cls, title: str) -> str:
-        """
-        :param title:
-        :return: str: strips out non UTF-8 chars of the title
-        """
-        illegal_chars = '<>:"/\\|?*'
-        cleaned_title = ''.join([char for char in title if char in string.printable and char not in illegal_chars])
-        return cleaned_title
-=======
     def correct_path(cls, path):
         return Path(path)
 
@@ -151,5 +140,4 @@
             new_url = '/'.join(url_components)
             segments.append(new_url)
 
-        return segments
->>>>>>> f15226c2
+        return segments